#!/usr/bin/env python3
"""
Live Data Validation Script for Governance Token Distribution Analyzer

This script validates that live API integrations are working correctly
and can fetch real blockchain data from Etherscan, The Graph, and Alchemy.
"""

import os
import sys
import logging
import json
from datetime import datetime
from typing import Dict, List, Any
import requests

# Add the src directory to the path so we can import our modules
sys.path.insert(0, os.path.join(os.path.dirname(__file__), "..", "src"))

from governance_token_analyzer.core.api_client import APIClient
from governance_token_analyzer.core.config import Config

# Configure logging
<<<<<<< HEAD
logging.basicConfig(level=logging.INFO, format="%(asctime)s - %(name)s - %(levelname)s - %(message)s")
=======
logging.basicConfig(
    level=logging.INFO, format="%(asctime)s - %(name)s - %(levelname)s - %(message)s"
)
>>>>>>> 7a78c4b8
logger = logging.getLogger(__name__)


class NetworkError(Exception):
    """Custom exception for network-related errors."""
    pass


class LiveDataValidator:
    """Validates live data integration functionality."""

    def __init__(self):
        """Initialize the validator with API client."""
        self.api_client = APIClient()
        self.config = Config()
        self.results = {
            "timestamp": datetime.now().isoformat(),
            "api_keys_available": {},
            "token_holders": {},
            "governance_proposals": {},
            "governance_votes": {},
            "errors": [],
            "warnings": [],
        }

    def check_api_keys(self):
        """Check which API keys are available."""
        logger.info("Checking API key availability...")

        keys = {
            "etherscan": bool(self.api_client.etherscan_api_key),
            "graph": bool(self.api_client.graph_api_key),
            "alchemy": bool(self.api_client.alchemy_api_key),
            "infura": bool(self.api_client.infura_api_key),
        }

        self.results["api_keys_available"] = keys

        for service, available in keys.items():
            if available:
                logger.info(f"✓ {service.upper()} API key found")
            else:
                logger.warning(f"✗ {service.upper()} API key not found")
<<<<<<< HEAD
                self.results["warnings"].append(f"No {service.upper()} API key available")
=======
                self.results["warnings"].append(
                    f"No {service.upper()} API key available"
                )
>>>>>>> 7a78c4b8

        return keys

    def validate_token_holders(self, protocol: str, use_real_data: bool = True):
        """Validate token holder data fetching for a protocol."""
        logger.info(f"Validating token holders for {protocol}...")

        try:
<<<<<<< HEAD
            holders = self.api_client.get_token_holders(protocol, limit=10, use_real_data=use_real_data)
=======
            holders = self.api_client.get_token_holders(
                protocol, limit=10, use_real_data=use_real_data
            )
>>>>>>> 7a78c4b8

            if not holders:
                error_msg = f"No token holders returned for {protocol}"
                logger.error(error_msg)
                self.results["errors"].append(error_msg)
                return False

            # Validate data structure
            for i, holder in enumerate(holders[:3]):  # Check first 3
                required_fields = ["address", "balance"]
                for field in required_fields:
                    if field not in holder:
                        error_msg = f"Missing field '{field}' in {protocol} holder {i}"
                        logger.error(error_msg)
                        self.results["errors"].append(error_msg)
                        return False

                # Validate Ethereum address format
                address = holder["address"]
                if not address.startswith("0x") or len(address) != 42:
                    error_msg = f"Invalid address format for {protocol}: {address}"
                    logger.error(error_msg)
                    self.results["errors"].append(error_msg)
                    return False

            self.results["token_holders"][protocol] = {
                "count": len(holders),
                "largest_holder_balance": holders[0]["balance"] if holders else 0,
                "sample_address": holders[0]["address"] if holders else "",
                "success": True,
            }

<<<<<<< HEAD
            logger.info(f"✓ Successfully fetched {len(holders)} token holders for {protocol}")
            return True

        except (requests.ConnectionError, requests.Timeout, OSError) as net_err:
            logger.error(f"Network error: {net_err}")
            self.results["errors"].append(f"Network error for {protocol}: {str(net_err)}")
            self.results["token_holders"][protocol] = {"success": False, "error": str(net_err)}
            raise NetworkError(f"Network error: {net_err}")
=======
            logger.info(
                f"✓ Successfully fetched {len(holders)} token holders for {protocol}"
            )
            return True

>>>>>>> 7a78c4b8
        except Exception as e:
            error_msg = f"Error fetching token holders for {protocol}: {e}"
            logger.error(error_msg)
            self.results["errors"].append(error_msg)
            self.results["token_holders"][protocol] = {
                "success": False,
                "error": str(e),
            }
            return False

    def run_comprehensive_validation(self):
        """Run comprehensive validation of all live data integration components."""
        logger.info("Starting comprehensive live data validation...")

        # Check API keys
        api_keys = self.check_api_keys()

        # Determine if we can test real data
        use_real_data = any(api_keys.values())

        if not use_real_data:
            logger.warning("No API keys available - testing fallback mechanisms only")

        protocols = ["compound", "uniswap", "aave"]

        # Test token holders
        logger.info("\n" + "=" * 50)
        logger.info("TESTING TOKEN HOLDERS")
        logger.info("=" * 50)
        for protocol in protocols:
            self.validate_token_holders(protocol, use_real_data)

        # Generate summary
        self.generate_summary()

    def generate_summary(self):
        """Generate a summary of validation results."""
        logger.info("\n" + "=" * 50)
        logger.info("VALIDATION SUMMARY")
        logger.info("=" * 50)

        # Count successes and failures
        total_tests = 0
        successful_tests = 0

        for category in ["token_holders"]:
            for protocol, result in self.results.get(category, {}).items():
                total_tests += 1
                if result.get("success", False):
                    successful_tests += 1

        success_rate = (successful_tests / total_tests * 100) if total_tests > 0 else 0

<<<<<<< HEAD
        logger.info(f"Success Rate: {successful_tests}/{total_tests} ({success_rate:.1f}%)")
=======
        logger.info(
            f"Success Rate: {successful_tests}/{total_tests} ({success_rate:.1f}%)"
        )
>>>>>>> 7a78c4b8
        logger.info(f"Errors: {len(self.results['errors'])}")
        logger.info(f"Warnings: {len(self.results['warnings'])}")

        # API Key Status
        logger.info("\nAPI Key Status:")
        for service, available in self.results["api_keys_available"].items():
            status = "✓" if available else "✗"
            logger.info(f"  {status} {service.upper()}")

        # Overall status
        if len(self.results["errors"]) == 0:
            logger.info("\n🎉 VALIDATION PASSED - Live data integration is working!")
        elif success_rate >= 70:
            logger.info(
                "\n⚠️  VALIDATION PARTIAL - Some issues found but core functionality works"
            )
        else:
<<<<<<< HEAD
            logger.info("\n❌ VALIDATION FAILED - Significant issues with live data integration")
=======
            logger.info(
                "\n❌ VALIDATION FAILED - Significant issues with live data integration"
            )
>>>>>>> 7a78c4b8

        return self.results


def main():
    """Main function to run live data validation."""
    logger.info("Governance Token Distribution Analyzer - Live Data Validation")
    logger.info("=" * 70)

    validator = LiveDataValidator()

    try:
        validator.run_comprehensive_validation()

        # Exit with appropriate code
        if len(validator.results["errors"]) == 0:
            sys.exit(0)  # Success
        else:
            sys.exit(1)  # Some failures

<<<<<<< HEAD
    except NetworkError as net_err:
        logger.error(f"Network error occurred: {net_err}")
        sys.exit(1)
=======
>>>>>>> 7a78c4b8
    except KeyboardInterrupt:
        logger.info("\nValidation interrupted by user")
        sys.exit(1)
    except Exception as e:
        logger.error(f"Unexpected error during validation: {e}")
        sys.exit(1)


if __name__ == "__main__":
    main()<|MERGE_RESOLUTION|>--- conflicted
+++ resolved
@@ -21,13 +21,9 @@
 from governance_token_analyzer.core.config import Config
 
 # Configure logging
-<<<<<<< HEAD
-logging.basicConfig(level=logging.INFO, format="%(asctime)s - %(name)s - %(levelname)s - %(message)s")
-=======
 logging.basicConfig(
     level=logging.INFO, format="%(asctime)s - %(name)s - %(levelname)s - %(message)s"
 )
->>>>>>> 7a78c4b8
 logger = logging.getLogger(__name__)
 
 
@@ -71,13 +67,9 @@
                 logger.info(f"✓ {service.upper()} API key found")
             else:
                 logger.warning(f"✗ {service.upper()} API key not found")
-<<<<<<< HEAD
-                self.results["warnings"].append(f"No {service.upper()} API key available")
-=======
                 self.results["warnings"].append(
                     f"No {service.upper()} API key available"
                 )
->>>>>>> 7a78c4b8
 
         return keys
 
@@ -86,13 +78,9 @@
         logger.info(f"Validating token holders for {protocol}...")
 
         try:
-<<<<<<< HEAD
-            holders = self.api_client.get_token_holders(protocol, limit=10, use_real_data=use_real_data)
-=======
             holders = self.api_client.get_token_holders(
                 protocol, limit=10, use_real_data=use_real_data
             )
->>>>>>> 7a78c4b8
 
             if not holders:
                 error_msg = f"No token holders returned for {protocol}"
@@ -125,8 +113,9 @@
                 "success": True,
             }
 
-<<<<<<< HEAD
-            logger.info(f"✓ Successfully fetched {len(holders)} token holders for {protocol}")
+            logger.info(
+                f"✓ Successfully fetched {len(holders)} token holders for {protocol}"
+            )
             return True
 
         except (requests.ConnectionError, requests.Timeout, OSError) as net_err:
@@ -134,13 +123,7 @@
             self.results["errors"].append(f"Network error for {protocol}: {str(net_err)}")
             self.results["token_holders"][protocol] = {"success": False, "error": str(net_err)}
             raise NetworkError(f"Network error: {net_err}")
-=======
-            logger.info(
-                f"✓ Successfully fetched {len(holders)} token holders for {protocol}"
-            )
-            return True
-
->>>>>>> 7a78c4b8
+            
         except Exception as e:
             error_msg = f"Error fetching token holders for {protocol}: {e}"
             logger.error(error_msg)
@@ -194,13 +177,9 @@
 
         success_rate = (successful_tests / total_tests * 100) if total_tests > 0 else 0
 
-<<<<<<< HEAD
-        logger.info(f"Success Rate: {successful_tests}/{total_tests} ({success_rate:.1f}%)")
-=======
         logger.info(
             f"Success Rate: {successful_tests}/{total_tests} ({success_rate:.1f}%)"
         )
->>>>>>> 7a78c4b8
         logger.info(f"Errors: {len(self.results['errors'])}")
         logger.info(f"Warnings: {len(self.results['warnings'])}")
 
@@ -218,13 +197,9 @@
                 "\n⚠️  VALIDATION PARTIAL - Some issues found but core functionality works"
             )
         else:
-<<<<<<< HEAD
-            logger.info("\n❌ VALIDATION FAILED - Significant issues with live data integration")
-=======
             logger.info(
                 "\n❌ VALIDATION FAILED - Significant issues with live data integration"
             )
->>>>>>> 7a78c4b8
 
         return self.results
 
@@ -245,12 +220,9 @@
         else:
             sys.exit(1)  # Some failures
 
-<<<<<<< HEAD
     except NetworkError as net_err:
         logger.error(f"Network error occurred: {net_err}")
         sys.exit(1)
-=======
->>>>>>> 7a78c4b8
     except KeyboardInterrupt:
         logger.info("\nValidation interrupted by user")
         sys.exit(1)
