--- conflicted
+++ resolved
@@ -1231,7 +1231,7 @@
 
     def _fetch_token_holders_alchemy(self, token_address: str, limit: int) -> List[Dict[str, Any]]:
         """
-        Fetch token holders using Alchemy API (300M compute units/month free - most generous!).
+        Fetch token holders using Alchemy API (requires paid tier).
 
         Args:
             token_address: Token contract address
@@ -1241,33 +1241,17 @@
             List of token holder dictionaries
         """
         if not self.alchemy_api_key:
-            raise ValueError("Alchemy API key not configured")
-
-        logger.info(f"Fetching token holders from Alchemy for {token_address}")
-
-        # First get token metadata to confirm it's a valid token
+            logger.warning("Alchemy API key not configured")
+            raise ValueError("Alchemy API key not available")
+
         try:
-            metadata_url = f"{ALCHEMY_API_URL}/getTokenMetadata?contractAddress={token_address}"
-            response = self.session.get(metadata_url)
-            response.raise_for_status()
-
-            metadata = response.json()
-            logger.info(
-                f"Token metadata: {metadata.get('result', {}).get('name', 'Unknown')}"
-            )
-
             # For now, since getOwnersForToken might not be available in free tier,
             # we'll simulate the response based on the token address
             # In a production environment, you would use the actual API endpoint
             return self._simulate_alchemy_response(token_address, limit)
 
-<<<<<<< HEAD
-        except Exception as e:
-            logger.error(f"Alchemy API error: {str(e)}")
-=======
         except Exception as exception:
-            logger.error(f"Alchemy API error: {exception}")
->>>>>>> 576d16a6
+            logger.error(f"Alchemy API error: {str(exception)}")
             raise
 
     def _fetch_token_holders_graph(self, token_address: str, limit: int) -> List[Dict[str, Any]]:
@@ -1291,13 +1275,8 @@
             # For now, we'll simulate the response based on the token address
             return self._simulate_graph_response(token_address, limit)
 
-<<<<<<< HEAD
-        except Exception as e:
-            logger.error(f"Graph API error: {str(e)}")
-=======
         except Exception as exception:
-            logger.error(f"The Graph API error: {exception}")
->>>>>>> 576d16a6
+            logger.error(f"Graph API error: {str(exception)}")
             raise
 
     def _fetch_token_holders_moralis(self, token_address: str, limit: int) -> List[Dict[str, Any]]:
@@ -1424,13 +1403,9 @@
                 ) as exception:
                     if attempt < max_retries - 1:
                         wait_time = 2**attempt  # Exponential backoff
-<<<<<<< HEAD
-                        logger.warning(f"Request failed (attempt {attempt + 1}), retrying in {wait_time}s: {e}")
-=======
                         logger.warning(
                             f"Request failed (attempt {attempt + 1}), retrying in {wait_time}s: {exception}"
                         )
->>>>>>> 576d16a6
                         time.sleep(wait_time)
                         continue
                     else:
