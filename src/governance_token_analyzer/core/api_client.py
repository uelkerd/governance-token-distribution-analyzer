--- conflicted
+++ resolved
@@ -249,77 +249,45 @@
                 endpoint = endpoint_template.format(api_key=self.graph_api_key)
                 self.graph_clients[protocol] = TheGraphAPI(endpoint)
 
-<<<<<<< HEAD
-    def get_token_holders(
-        self, protocol: str, limit: int = 100, use_real_data: bool = True
-    ) -> List[Dict[str, Any]]:
-        """
-        Get token holders for a specific protocol.
-=======
     def get_token_holders(self, protocol: str, limit: int = 100, use_real_data: bool = True) -> List[Dict[str, Any]]:
         """Get token holders for a specific protocol.
->>>>>>> 8de7710f
 
         Args:
             protocol: Protocol name (compound, uniswap, aave)
-            limit: Number of token holders to fetch
-            use_real_data: Whether to attempt real API calls first
+            limit: Number of holders to fetch
+            use_real_data: Whether to use real API data or simulated data
 
         Returns:
             List of token holder dictionaries
-
-        """
-<<<<<<< HEAD
-        logger.info(
-            f"Fetching token holders for {protocol} (limit: {limit}, real_data: {use_real_data})"
-        )
-=======
+        """
         logger.info(f"Fetching token holders for {protocol} (limit: {limit}, real_data: {use_real_data})")
->>>>>>> 8de7710f
 
         if protocol not in PROTOCOL_INFO:
             raise ValueError(f"Unsupported protocol: {protocol}")
 
-        if protocol not in TOKEN_ADDRESSES:
-            raise ValueError(f"Token address not found for protocol: {protocol}")
-
-        token_address = TOKEN_ADDRESSES[protocol]
+        # Get token address for the protocol
+        token_address = TOKEN_ADDRESSES.get(protocol)
+        if not token_address:
+            raise ValueError(f"No token address found for protocol: {protocol}")
 
         if use_real_data:
             try:
                 # Use the new fallback system that prioritizes Alchemy
-<<<<<<< HEAD
-                holders = self._fetch_token_holders_with_fallback(
-                    protocol, token_address, limit
-                )
-=======
                 holders = self._fetch_token_holders_with_fallback(protocol, token_address, limit)
->>>>>>> 8de7710f
 
                 # Validate the data quality
                 if holders and len(holders) > 0:
-                    logger.info(
-                        f"✅ Successfully fetched {len(holders)} real token holders for {protocol}"
-                    )
+                    logger.info(f"✅ Successfully fetched {len(holders)} real token holders for {protocol}")
                     return holders
                 else:
-<<<<<<< HEAD
-                    logger.warning(
-                        f"⚠️  No real data available for {protocol}, falling back to simulation"
-                    )
+                    logger.warning(f"⚠️  No real data available for {protocol}, falling back to simulation")
 
             except Exception as exception:
                 logger.warning(f"❌ Real data fetch failed for {protocol}: {exception}")
-=======
-                    logger.warning(f"⚠️  No real data available for {protocol}, falling back to simulation")
-
-            except Exception as e:
-                logger.warning(f"❌ Real data fetch failed for {protocol}: {e}")
->>>>>>> 8de7710f
 
         # Fallback to protocol-specific simulation
         logger.info(f"🔄 Using protocol-specific simulation for {protocol}")
-        return self._generate_sample_holder_data(protocol, limit)
+        return self._generate_protocol_specific_holders(protocol, limit)
 
     def get_governance_proposals(
         self, protocol: str, limit: int = 10, use_real_data: bool = False
@@ -386,11 +354,10 @@
 
         Args:
             protocol: Protocol name (compound, uniswap, aave)
-            use_real_data: Whether to use real data from APIs (vs. sample data)
-
-        Returns:
-            Dictionary containing comprehensive protocol data
-
+            use_real_data: Whether to use real API data or simulated data
+
+        Returns:
+            Dict containing protocol data
         """
         try:
             # Get token holders
@@ -746,13 +713,7 @@
             ("Moralis", self._fetch_token_holders_moralis),
             (
                 "Etherscan",
-<<<<<<< HEAD
-                lambda addr, lim: self.get_etherscan_token_holders(addr, 1, lim)[
-                    "result"
-                ],
-=======
                 lambda addr, lim: self.get_etherscan_token_holders(addr, 1, lim)["result"],
->>>>>>> 8de7710f
             ),
         ]
 
@@ -769,14 +730,9 @@
                 else:
                     logger.warning(f"⚠️  {api_name} returned no holders")
 
-<<<<<<< HEAD
             except Exception as exception:
                 logger.warning(f"❌ {api_name} API failed: {exception}")
-=======
-            except Exception as e:
-                logger.warning(f"❌ {api_name} API failed: {e}")
                 continue
->>>>>>> 8de7710f
 
         # Final fallback to simulation
         logger.info("🔄 All APIs failed, using protocol-specific simulation")
@@ -1138,16 +1094,8 @@
 
         return self._make_request(params)
 
-<<<<<<< HEAD
-    def _fetch_token_holders_alchemy(
-        self, token_address: str, limit: int
-    ) -> List[Dict[str, Any]]:
-        """
-        Fetch token holders using Alchemy API (300M compute units/month free - most generous!).
-=======
     def _fetch_token_holders_alchemy(self, token_address: str, limit: int) -> List[Dict[str, Any]]:
         """Fetch token holders using Alchemy API (300M compute units/month free - most generous!).
->>>>>>> 8de7710f
 
         Args:
             token_address: Token contract address
@@ -1155,7 +1103,6 @@
 
         Returns:
             List of token holder dictionaries
-
         """
         if not self.alchemy_api_key or self.alchemy_api_key == "your_alchemy_api_key":
             logger.warning("Alchemy API key not configured")
@@ -1177,13 +1124,7 @@
             response.raise_for_status()
 
             metadata = response.json()
-<<<<<<< HEAD
-            logger.info(
-                f"Token metadata: {metadata.get('result', {}).get('name', 'Unknown')}"
-            )
-=======
             logger.info(f"Token metadata: {metadata.get('result', {}).get('name', 'Unknown')}")
->>>>>>> 8de7710f
 
             # For now, since getOwnersForToken might not be available in free tier,
             # let's use a different approach or fall back gracefully
@@ -1192,24 +1133,12 @@
             )
             raise ValueError("Alchemy token holders requires paid tier")
 
-<<<<<<< HEAD
         except Exception as exception:
             logger.error(f"Alchemy API error: {exception}")
             raise
 
-    def _fetch_token_holders_graph(
-        self, token_address: str, limit: int
-    ) -> List[Dict[str, Any]]:
-        """
-        Fetch token holders using The Graph Protocol (generous query limits).
-=======
-        except Exception as e:
-            logger.error(f"Alchemy API error: {e}")
-            raise
-
     def _fetch_token_holders_graph(self, token_address: str, limit: int) -> List[Dict[str, Any]]:
         """Fetch token holders using The Graph Protocol (generous query limits).
->>>>>>> 8de7710f
 
         Args:
             token_address: Token contract address
@@ -1217,7 +1146,6 @@
 
         Returns:
             List of token holder dictionaries
-
         """
         if not self.graph_api_key:
             logger.warning("The Graph API key not configured")
@@ -1282,24 +1210,12 @@
             logger.warning("No token holders found via The Graph")
             raise ValueError("No holders data from The Graph")
 
-<<<<<<< HEAD
         except Exception as exception:
             logger.error(f"The Graph API error: {exception}")
             raise
 
-    def _fetch_token_holders_moralis(
-        self, token_address: str, limit: int
-    ) -> List[Dict[str, Any]]:
-        """
-        Fetch token holders using Moralis API (40k requests/month free).
-=======
-        except Exception as e:
-            logger.error(f"The Graph API error: {e}")
-            raise
-
     def _fetch_token_holders_moralis(self, token_address: str, limit: int) -> List[Dict[str, Any]]:
         """Fetch token holders using Moralis API (40k requests/month free).
->>>>>>> 8de7710f
 
         Args:
             token_address: Token contract address
@@ -1307,7 +1223,6 @@
 
         Returns:
             List of token holder dictionaries
-
         """
         moralis_api_key = os.getenv("MORALIS_API_KEY")
         if not moralis_api_key:
@@ -1422,13 +1337,7 @@
                 ) as exception:
                     if attempt < max_retries - 1:
                         wait_time = 2**attempt  # Exponential backoff
-<<<<<<< HEAD
-                        logger.warning(
-                            f"Request failed (attempt {attempt + 1}), retrying in {wait_time}s: {exception}"
-                        )
-=======
-                        logger.warning(f"Request failed (attempt {attempt + 1}), retrying in {wait_time}s: {e}")
->>>>>>> 8de7710f
+                        logger.warning(f"Request failed (attempt {attempt + 1}), retrying in {wait_time}s: {exception}")
                         time.sleep(wait_time)
                         continue
                     else:
