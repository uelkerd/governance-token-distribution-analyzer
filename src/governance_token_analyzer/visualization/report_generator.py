--- conflicted
+++ resolved
@@ -206,11 +206,7 @@
                 report_dir=report_dir,
                 timestamp=timestamp,
             )
-<<<<<<< HEAD
-        elif format == "json":
-=======
         if format == "json":
->>>>>>> 7c4e12df
             return self._generate_json_report(
                 protocol_name=protocol_name,
                 metrics=metrics,
@@ -218,18 +214,10 @@
                 report_dir=report_dir,
                 timestamp=timestamp,
             )
-<<<<<<< HEAD
-        elif format == "pdf":
-            # PDF generation would go here
-            return "PDF generation not yet implemented"
-        else:
-            raise ValueError(f"Unsupported format: {format}")
-=======
         if format == "pdf":
             # PDF generation would go here
             return "PDF generation not yet implemented"
         raise ValueError(f"Unsupported format: {format}")
->>>>>>> 7c4e12df
 
     def generate_historical_report(
         self,
@@ -901,11 +889,7 @@
 
         # Add historical analysis if available
         if report_data.get("include_historical") or report_data.get("historical_data"):
-<<<<<<< HEAD
-            html_content += f"""
-=======
             html_content += """
->>>>>>> 7c4e12df
             <div class="historical">
                 <h2>📈 Historical Analysis</h2>
                 <p>Historical data shows trends in token concentration over time.</p>
@@ -928,25 +912,14 @@
             # Create a default output path
             timestamp = datetime.now().strftime("%Y%m%d_%H%M%S")
             output_path = os.path.join(self.output_dir, f"{protocol_name.lower()}_report.html")
-<<<<<<< HEAD
-        
+
         # Create directory if it doesn't exist
         os.makedirs(os.path.dirname(output_path), exist_ok=True)
-        
+
         # Write the HTML content to the file
         with open(output_path, "w") as f:
             f.write(html_content)
-        
-=======
-
-        # Create directory if it doesn't exist
-        os.makedirs(os.path.dirname(output_path), exist_ok=True)
-
-        # Write the HTML content to the file
-        with open(output_path, "w") as f:
-            f.write(html_content)
-
->>>>>>> 7c4e12df
+
         return output_path
 
     def _generate_html_report(
@@ -1023,11 +996,7 @@
         historical_data: Optional[Dict[str, Any]] = None,
         format: str = "html",
         output_path: Optional[str] = None,
-<<<<<<< HEAD
-        include_historical: bool = False
-=======
         include_historical: bool = False,
->>>>>>> 7c4e12df
     ) -> str:
         """Generate a comprehensive analysis report.
 
@@ -1040,134 +1009,6 @@
             format: Output format (html, json)
             output_path: Path to save the report (optional)
             include_historical: Whether to include historical analysis
-<<<<<<< HEAD
-
-        Returns:
-            Path to the generated report
-        """
-        # Create a timestamp for the report
-        timestamp = datetime.now().strftime("%Y%m%d_%H%M%S")
-        
-        # Set default output path if not provided
-        if output_path is None:
-            output_path = os.path.join(self.output_dir, f"{protocol}_report_{timestamp}.html")
-        
-        # Prepare the report data
-        report_data = {
-            "title": f"{protocol.upper()} Governance Token Analysis Report",
-            "generation_date": datetime.now().strftime("%Y-%m-%d %H:%M:%S"),
-            "protocol": protocol.upper(),
-            "overview": f"This report provides a comprehensive analysis of {protocol.upper()} governance token distribution and governance participation.",
-            "metrics": [],
-            "visualizations": [],
-            "include_historical": include_historical,
-            "conclusion": f"This analysis of {protocol.upper()} governance token distribution and governance participation provides insights into the current state of decentralization and governance activity."
-        }
-        
-        # Extract metrics from current data
-        if current_data:
-            metrics = self._extract_metrics(current_data)
-            report_data["metrics"].extend(metrics)
-        
-        # Create visualization directory
-        viz_dir = os.path.join(os.path.dirname(output_path), "visualizations")
-        os.makedirs(viz_dir, exist_ok=True)
-        
-        # Generate visualizations
-        visualizations = []
-        
-        # Add distribution visualizations
-        if current_data and "token_holders" in current_data:
-            try:
-                # Generate token distribution chart
-                viz_path = os.path.join(viz_dir, f"{protocol}_token_distribution.png")
-                charts.create_token_distribution_chart(
-                    token_holders=current_data["token_holders"],
-                    output_path=viz_path,
-                    title=f"{protocol.upper()} Token Distribution"
-                )
-                
-                visualizations.append({
-                    "title": f"{protocol.upper()} Token Distribution",
-                    "path": viz_path,
-                    "description": "Distribution of tokens among top token holders."
-                })
-            except Exception as e:
-                print(f"Error generating token distribution chart: {e}")
-        
-        # Add governance visualizations
-        if governance_data and votes_data:
-            try:
-                # Generate governance participation chart
-                viz_path = os.path.join(viz_dir, f"{protocol}_governance_participation.png")
-                charts.create_governance_participation_chart(
-                    proposals=governance_data,
-                    votes=votes_data,
-                    output_path=viz_path,
-                    title=f"{protocol.upper()} Governance Participation"
-                )
-                
-                visualizations.append({
-                    "title": f"{protocol.upper()} Governance Participation",
-                    "path": viz_path,
-                    "description": "Participation rates in governance proposals."
-                })
-            except Exception as e:
-                print(f"Error generating governance participation chart: {e}")
-        
-        # Add historical analysis if available
-        historical_analysis = None
-        if historical_data:
-            historical_analysis = {
-                "overview": f"Historical analysis of {protocol.upper()} token distribution and governance metrics.",
-                "visualizations": []
-            }
-            
-            try:
-                # Generate historical metrics chart
-                for metric in ["gini_coefficient", "nakamoto_coefficient"]:
-                    if metric in historical_data:
-                        viz_path = os.path.join(viz_dir, f"{protocol}_{metric}_historical.png")
-                        historical_charts.create_time_series_chart(
-                            time_series=historical_data[metric],
-                            output_path=viz_path,
-                            title=f"{protocol.upper()} Historical {metric.replace('_', ' ').title()}"
-                        )
-                        
-                        historical_analysis["visualizations"].append({
-                            "title": f"{protocol.upper()} Historical {metric.replace('_', ' ').title()}",
-                            "path": viz_path,
-                            "description": f"Historical trend of {metric.replace('_', ' ').title()} over time."
-                        })
-            except Exception as e:
-                print(f"Error generating historical charts: {e}")
-        
-        # Add visualizations to report data
-        report_data["visualizations"] = visualizations
-        
-        # Add historical analysis if available
-        if historical_analysis:
-            report_data["historical_analysis"] = historical_analysis
-        
-        # Generate the report based on format
-        if format == "html":
-            # Add output path to report data
-            report_data["output_path"] = output_path
-            return self.generate_html_report(report_data)
-        elif format == "json":
-            return self._generate_json_report(
-                protocol_name=protocol,
-                metrics=report_data["metrics"],
-                visualizations=report_data["visualizations"],
-                report_dir=os.path.dirname(output_path),
-                timestamp=timestamp,
-                historical_analysis=historical_analysis
-            )
-        else:
-            raise ValueError(f"Unsupported format: {format}")
-
-
-=======
 
         Returns:
             Path to the generated report
@@ -1299,49 +1140,16 @@
         raise ValueError(f"Unsupported format: {format}")
 
 
->>>>>>> 7c4e12df
 def generate_historical_analysis_report(protocol, time_series_data, snapshots, output_path):
     """Generate a historical analysis report."""
     # Create the report generator
     report_dir = os.path.dirname(output_path)
     report_gen = ReportGenerator(output_dir=report_dir)
-<<<<<<< HEAD
-    
+
     # Generate the report
     return report_gen.generate_historical_report(snapshots=snapshots, protocol_name=protocol, format="html")
 
-    Raises:
-        ValueError: If snapshots list is empty or contains invalid data
-        IOError: If there's an issue with file operations
-        Exception: For other unexpected errors
-    """
-    try:
-        # Validate input
-        if not snapshots:
-            raise ValueError("Cannot generate historical report: snapshots list is empty")
-
-        # Create a report generator instance
-        output_dir = os.path.dirname(output_path)
-        report_gen = ReportGenerator(output_dir=output_dir)
-
-        # Generate the report using the existing method
-        return report_gen.generate_historical_report(snapshots=snapshots, protocol_name=protocol, output_format="html")
-    except (ValueError, IOError) as e:
-        # Re-raise these specific exceptions
-        raise
-    except Exception as e:
-        # Log and re-raise other exceptions
-        import logging
-
-        logging.error(f"Failed to generate historical analysis report: {e}")
-        raise Exception(f"Failed to generate historical analysis report: {e}") from e
-=======
-
-    # Generate the report
-    return report_gen.generate_historical_report(snapshots=snapshots, protocol_name=protocol, format="html")
-
-
->>>>>>> 7c4e12df
+
 def generate_comprehensive_report(protocol, snapshots, time_series_data, visualization_paths, output_path):
     """Generate a comprehensive report with all analysis components.
 
