"""Historical Charts Module for visualizing token distribution changes over time.
This module provides functions to create visualizations for historical
token distribution and governance participation data.
"""

import logging
from datetime import datetime
from typing import Any, Dict, List, Optional, Tuple

import matplotlib.dates as mdates
import matplotlib.pyplot as plt
import numpy as np
import pandas as pd

from governance_token_analyzer.core.exceptions import (
    DataFormatError,
    VisualizationError,
)

# Configure logging
logger = logging.getLogger(__name__)


def create_time_series_chart(
    time_series: pd.DataFrame,
    output_path: str,
    title: Optional[str] = None,
    metric: Optional[str] = None,
    figsize: Tuple[int, int] = (12, 6),
) -> str:
    """Create and save a time series chart for historical data.
<<<<<<< HEAD
    
=======

>>>>>>> 7c4e12df
    Args:
        time_series: DataFrame with time series data
        output_path: Path to save the chart
        title: Chart title (optional)
        metric: Metric to plot (optional, will use first numeric column if not provided)
        figsize: Figure size
<<<<<<< HEAD
        
    Returns:
        Path to the saved chart
        
=======

    Returns:
        Path to the saved chart

>>>>>>> 7c4e12df
    Raises:
        DataFormatError: If input data is not in the expected format
        VisualizationError: If there's an issue creating the visualization
    """
    try:
        # Validate input data
        if not isinstance(time_series, pd.DataFrame):
            logger.error("Invalid input: time_series is not a DataFrame")
            raise DataFormatError("Input data must be a pandas DataFrame")
<<<<<<< HEAD
        
=======

>>>>>>> 7c4e12df
        if time_series.empty:
            logger.warning("Empty time series data provided")
            fig, ax = plt.subplots(figsize=figsize)
            ax.set_title(title or "No data available")
            ax.text(
                0.5,
                0.5,
                "No data available",
                ha="center",
                va="center",
                transform=ax.transAxes,
            )
            plt.savefig(output_path, dpi=300, bbox_inches="tight")
            return output_path
<<<<<<< HEAD
        
=======

>>>>>>> 7c4e12df
        # Determine which metric to plot
        if metric is None:
            # Find first numeric column
            numeric_cols = time_series.select_dtypes(include=np.number).columns
            if len(numeric_cols) == 0:
                logger.error("No numeric columns found in time series data")
                raise DataFormatError("No numeric columns found in time series data")
            metric = numeric_cols[0]
<<<<<<< HEAD
        
=======

>>>>>>> 7c4e12df
        if metric not in time_series.columns:
            logger.error(f"Metric '{metric}' not found in time series data")
            raise DataFormatError(
                f"Metric '{metric}' not found in time series data. Available metrics: {list(time_series.columns)}"
            )
<<<<<<< HEAD
        
        # Create figure and axis
        fig, ax = plt.subplots(figsize=figsize)
        
=======

        # Create figure and axis
        fig, ax = plt.subplots(figsize=figsize)

>>>>>>> 7c4e12df
        # Check if the index is a datetime type
        if not isinstance(time_series.index, pd.DatetimeIndex):
            logger.debug("Converting timestamp index to datetime")
            time_series = time_series.reset_index()
            # Try to convert the index to datetime
            try:
                time_series["index"] = pd.to_datetime(time_series["index"])
                time_series.set_index("index", inplace=True)
            except:
                # If conversion fails, use numeric index
                logger.warning("Could not convert index to datetime, using numeric index")
                time_series.set_index("index", inplace=True)
<<<<<<< HEAD
        
=======

>>>>>>> 7c4e12df
        # Plot the metric
        ax.plot(
            time_series.index,
            time_series[metric],
            marker="o",
            linestyle="-",
            linewidth=2,
        )
<<<<<<< HEAD
        
=======

>>>>>>> 7c4e12df
        # Add a trend line (linear regression) if we have enough data points
        if len(time_series) > 1:
            try:
                # If index is datetime, convert to numeric for polyfit
                if isinstance(time_series.index, pd.DatetimeIndex):
                    x = mdates.date2num(time_series.index)
                else:
                    x = np.arange(len(time_series))
<<<<<<< HEAD
                
                y = time_series[metric].values
                z = np.polyfit(x, y, 1)
                p = np.poly1d(z)
                
                if isinstance(time_series.index, pd.DatetimeIndex):
                    ax.plot(
                        time_series.index,
                        p(x),
                        "r--",
                        alpha=0.7,
                        linewidth=1.5,
                        label="Trend"
                    )
=======

                y = time_series[metric].values
                z = np.polyfit(x, y, 1)
                p = np.poly1d(z)

                if isinstance(time_series.index, pd.DatetimeIndex):
                    ax.plot(time_series.index, p(x), "r--", alpha=0.7, linewidth=1.5, label="Trend")
>>>>>>> 7c4e12df
                else:
                    ax.plot(
                        time_series.index,
                        p(np.arange(len(time_series))),
                        "r--",
                        alpha=0.7,
                        linewidth=1.5,
<<<<<<< HEAD
                        label="Trend"
                    )
                
                ax.legend()
            except Exception as e:
                logger.warning(f"Could not create trend line: {e}")
        
        # Set labels and title
        ax.set_xlabel("Date")
        ax.set_ylabel(metric.replace("_", " ").title())
        
=======
                        label="Trend",
                    )

                ax.legend()
            except Exception as e:
                logger.warning(f"Could not create trend line: {e}")

        # Set labels and title
        ax.set_xlabel("Date")
        ax.set_ylabel(metric.replace("_", " ").title())

>>>>>>> 7c4e12df
        if title:
            ax.set_title(title)
        else:
            ax.set_title(f"{metric.replace('_', ' ').title()} Over Time")
<<<<<<< HEAD
        
=======

>>>>>>> 7c4e12df
        # Format x-axis dates if applicable
        if isinstance(time_series.index, pd.DatetimeIndex):
            plt.gcf().autofmt_xdate()
            ax.xaxis.set_major_formatter(mdates.DateFormatter("%Y-%m-%d"))
            if len(time_series) > 10:
                ax.xaxis.set_major_locator(mdates.MonthLocator())
            else:
                ax.xaxis.set_major_locator(mdates.DayLocator(interval=max(1, len(time_series) // 10)))
<<<<<<< HEAD
        
        ax.grid(True, alpha=0.3)
        plt.tight_layout()
        
        # Save the figure
        plt.savefig(output_path, dpi=300, bbox_inches="tight")
        plt.close(fig)
        
        logger.info(f"Created time series chart saved to {output_path}")
        return output_path
    
=======

        ax.grid(True, alpha=0.3)
        plt.tight_layout()

        # Save the figure
        plt.savefig(output_path, dpi=300, bbox_inches="tight")
        plt.close(fig)

        logger.info(f"Created time series chart saved to {output_path}")
        return output_path

>>>>>>> 7c4e12df
    except Exception as e:
        if isinstance(e, (DataFormatError, VisualizationError)):
            raise
        logger.error(f"Failed to create time series chart: {e}")
        raise VisualizationError(f"Failed to create visualization: {e}") from e


def plot_metric_over_time(
    time_series_data: pd.DataFrame,
    metric_name: str,
    title: Optional[str] = None,
    figsize: Tuple[int, int] = (12, 6),
) -> plt.Figure:
    """Plot a single metric over time.

    Args:
        time_series_data: DataFrame with time index and metric values
        metric_name: Name of the metric to plot
        title: Plot title
        figsize: Figure size

    Returns:
        Matplotlib Figure object

    Raises:
        DataFormatError: If input data is not in the expected format
        VisualizationError: If there's an issue creating the visualization

    """
    try:
        # Validate input data
        if not isinstance(time_series_data, pd.DataFrame):
            logger.error("Invalid input: time_series_data is not a DataFrame")
            raise DataFormatError("Input data must be a pandas DataFrame")

        if time_series_data.empty:
            logger.warning("Empty time series data provided")
            fig, ax = plt.subplots(figsize=figsize)
            ax.set_title(title or f"No data available for {metric_name}")
            ax.text(
                0.5,
                0.5,
                "No data available",
                ha="center",
                va="center",
                transform=ax.transAxes,
            )
            return fig

        if metric_name not in time_series_data.columns:
            logger.error(f"Metric '{metric_name}' not found in time series data")
            raise DataFormatError(
                f"Metric '{metric_name}' not found in time series data. Available metrics: {list(time_series_data.columns)}"
            )

        # Create figure and axis
        fig, ax = plt.subplots(figsize=figsize)

        # Check if the index is a datetime type
        if not isinstance(time_series_data.index, pd.DatetimeIndex):
            logger.debug("Converting timestamp index to datetime")
            time_series_data = time_series_data.reset_index()
            time_series_data["timestamp"] = pd.to_datetime(time_series_data["timestamp"])
            time_series_data.set_index("timestamp", inplace=True)

        # Plot the metric
        ax.plot(
            time_series_data.index,
            time_series_data[metric_name],
            marker="o",
            linestyle="-",
        )

        # Add a trend line (linear regression) if we have enough data points
        if len(time_series_data) > 1:
            try:
                z = np.polyfit(
                    mdates.date2num(time_series_data.index),
                    time_series_data[metric_name],
                    1,
                )
                p = np.poly1d(z)
                ax.plot(
                    time_series_data.index,
                    p(mdates.date2num(time_series_data.index)),
                    "r--",
                    alpha=0.8,
                )
            except (TypeError, ValueError) as e:
                logger.warning(f"Could not create trend line: {e}")

        # Set labels and title
        ax.set_xlabel("Date")
        ax.set_ylabel(metric_name.replace("_", " ").title())

        if title:
            ax.set_title(title)
        else:
            ax.set_title(f"{metric_name.replace('_', ' ').title()} Over Time")

        # Format x-axis dates
        plt.gcf().autofmt_xdate()
        ax.grid(True, alpha=0.3)

        logger.info(f"Created time series plot for metric: {metric_name}")
        return fig

    except Exception as e:
        if isinstance(e, DataFormatError):
            raise
        logger.error(f"Failed to create metric time series plot: {e}")
        raise VisualizationError(f"Failed to create visualization: {e}") from e


def plot_protocol_comparison_over_time(
    protocol_data: Dict[str, pd.DataFrame],
    metric_name: str,
    title: Optional[str] = None,
    figsize: Tuple[int, int] = (12, 6),
) -> plt.Figure:
    """Plot a comparison of a metric across multiple protocols over time.

    Args:
        protocol_data: Dictionary mapping protocol names to their time series DataFrames
        metric_name: Name of the metric to compare
        title: Plot title
        figsize: Figure size

    Returns:
        Matplotlib Figure object

    Raises:
        DataFormatError: If input data is not in the expected format
        VisualizationError: If there's an issue creating the visualization

    """
    try:
        # Validate input data
        if not isinstance(protocol_data, dict):
            logger.error("Invalid input: protocol_data is not a dictionary")
            raise DataFormatError("Protocol data must be a dictionary mapping protocol names to DataFrames")

        if not protocol_data:
            logger.warning("Empty protocol data provided")
            fig, ax = plt.subplots(figsize=figsize)
            ax.set_title(title or f"No data available for {metric_name}")
            ax.text(
                0.5,
                0.5,
                "No protocol data available",
                ha="center",
                va="center",
                transform=ax.transAxes,
            )
            return fig

        # Create figure and axis
        fig, ax = plt.subplots(figsize=figsize)

        # Plot each protocol's data
        valid_protocols = []

        for protocol, data in protocol_data.items():
            if not isinstance(data, pd.DataFrame):
                logger.warning(f"Skipping protocol '{protocol}': data is not a DataFrame")
                continue

            if data.empty:
                logger.warning(f"Skipping protocol '{protocol}': empty DataFrame")
                continue

            if metric_name not in data.columns:
                logger.warning(f"Skipping protocol '{protocol}': metric '{metric_name}' not found")
                continue

            # Check if the index is a datetime type
            if not isinstance(data.index, pd.DatetimeIndex):
                logger.debug(f"Converting timestamp index to datetime for protocol '{protocol}'")
                data = data.reset_index()
                data["timestamp"] = pd.to_datetime(data["timestamp"])
                data.set_index("timestamp", inplace=True)

            ax.plot(
                data.index,
                data[metric_name],
                marker="o",
                linestyle="-",
                label=protocol.capitalize(),
            )
            valid_protocols.append(protocol)

        if not valid_protocols:
            logger.warning(f"No valid data found for metric '{metric_name}' in any protocol")
            ax.set_title(title or f"No valid data for {metric_name}")
            ax.text(
                0.5,
                0.5,
                f"No valid data for metric '{metric_name}'",
                ha="center",
                va="center",
                transform=ax.transAxes,
            )
            return fig

        # Set labels and title
        ax.set_xlabel("Date")
        ax.set_ylabel(metric_name.replace("_", " ").title())

        if title:
            ax.set_title(title)
        else:
            ax.set_title(f"{metric_name.replace('_', ' ').title()} Comparison")

        # Format x-axis dates
        plt.gcf().autofmt_xdate()
        ax.grid(True, alpha=0.3)
        ax.legend()

        logger.info(
            f"Created protocol comparison plot for metric '{metric_name}' with {len(valid_protocols)} protocols"
        )
        return fig

    except Exception as e:
        if isinstance(e, DataFormatError):
            raise
        logger.error(f"Failed to create protocol comparison plot: {e}")
        raise VisualizationError(f"Failed to create protocol comparison visualization: {e}") from e


def create_concentration_heatmap(snapshots: List[Dict[str, Any]], figsize: Tuple[int, int] = (14, 8)) -> plt.Figure:
    """Create a heatmap showing token concentration changes over time.

    Args:
        snapshots: List of historical snapshots
        figsize: Figure size

    Returns:
        Matplotlib Figure object

    Raises:
        DataFormatError: If input data is not in the expected format
        VisualizationError: If there's an issue creating the visualization

    """
    try:
        if not snapshots:
            logger.warning("No snapshots provided for concentration heatmap")
            fig, ax = plt.subplots(figsize=figsize)
            ax.set_title("Token Concentration Over Time")
            ax.text(
                0.5,
                0.5,
                "No snapshot data available",
                ha="center",
                va="center",
                transform=ax.transAxes,
            )
            return fig

        # Extract top holder concentration data over time
        data = []
        min_holders_count = float("inf")  # Track the minimum number of holders across snapshots

        for i, snapshot in enumerate(snapshots):
            # Validate snapshot format
            if "timestamp" not in snapshot or "data" not in snapshot:
                logger.warning(f"Skipping snapshot {i}: Invalid format (missing required fields)")
                continue

            if "token_holders" not in snapshot["data"] or not snapshot["data"]["token_holders"]:
                logger.warning(f"Skipping snapshot {i}: No token holder data")
                continue

            try:
                timestamp = datetime.fromisoformat(snapshot["timestamp"])
            except ValueError as e:
                logger.warning(f"Skipping snapshot {i}: Invalid timestamp format: {e}")
                continue

            # Get top holders
            try:
                holders = sorted(
                    [h for h in snapshot["data"]["token_holders"] if "balance" in h and "percentage" in h],
                    key=lambda x: x["balance"],
                    reverse=True,
                )[:10]  # Top 10 holders

                # Update minimum holders count
                min_holders_count = min(min_holders_count, len(holders))

            except (KeyError, TypeError) as e:
                logger.warning(f"Skipping snapshot {i}: Error sorting token holders: {e}")
                continue

            if not holders:
                logger.warning(f"Skipping snapshot {i}: No valid token holders found")
                continue

            # Create a row for each timestamp
            row = {"timestamp": timestamp}
            for j, holder in enumerate(holders):
                if "percentage" not in holder:
                    logger.warning(f"Skipping holder {j} in snapshot {i}: Missing percentage field")
                    continue
                row[f"Holder {j + 1}"] = holder["percentage"]

            data.append(row)

        if not data:
            logger.warning("No valid data extracted from snapshots")
            fig, ax = plt.subplots(figsize=figsize)
            ax.set_title("Token Concentration Over Time")
            ax.text(
                0.5,
                0.5,
                "No valid data in snapshots",
                ha="center",
                va="center",
                transform=ax.transAxes,
            )
            return fig

        # Convert to DataFrame
        df = pd.DataFrame(data)

        # Check if we have any holder columns
        holder_columns = [col for col in df.columns if col.startswith("Holder ")]
        if not holder_columns:
            logger.warning("No holder data found in snapshots")
            fig, ax = plt.subplots(figsize=figsize)
            ax.set_title("Token Concentration Over Time")
            ax.text(
                0.5,
                0.5,
                "No holder data found in snapshots",
                ha="center",
                va="center",
                transform=ax.transAxes,
            )
            return fig

        # Set timestamp as index
        df.set_index("timestamp", inplace=True)

        # Make sure all rows have the same number of columns
        # This is important for the heatmap to work correctly
        for i in range(1, min(MAX_TOP_HOLDERS, min_holders_count) + 1):
            col_name = f"Holder {i}"
            if col_name not in df.columns:
                df[col_name] = np.nan

        # Create heatmap
        fig, ax = plt.subplots(figsize=figsize)

        # Plot heatmap
        try:
            im = ax.imshow(df.values, aspect="auto", cmap="YlOrRd")

            # Set labels
            ax.set_yticks(range(len(df.index)))
            ax.set_yticklabels([ts.strftime("%Y-%m-%d") for ts in df.index])
            ax.set_xticks(range(len(df.columns)))
            ax.set_xticklabels(df.columns)

            # Add colorbar
            cbar = fig.colorbar(im, ax=ax)
            cbar.set_label("Percentage of Total Supply")

            # Set title
            ax.set_title("Top 10 Holder Concentration Over Time")

            # Rotate x-axis labels for better readability
            plt.setp(ax.get_xticklabels(), rotation=45, ha="right", rotation_mode="anchor")
        except Exception as e:
            logger.error(f"Error creating heatmap visualization: {e}")
            # Close the figure and create a simple error message
            plt.close(fig)
            fig, ax = plt.subplots(figsize=figsize)
            ax.text(
                0.5, 0.5, f"Error creating heatmap: {str(e)[:100]}...", ha="center", va="center", transform=ax.transAxes
            )
            ax.set_title("Token Concentration Over Time (Error)")
            return fig

        logger.info(f"Created concentration heatmap with {len(df)} time points")
        return fig

    except Exception as e:
        if isinstance(e, DataFormatError):
            raise
        logger.error(f"Failed to create concentration heatmap: {e}")
        raise VisualizationError(f"Failed to create concentration heatmap: {e}") from e


def create_holder_movement_plot(
    old_snapshot: Dict[str, Any],
    new_snapshot: Dict[str, Any],
    top_n: int = 20,
    figsize: Tuple[int, int] = (12, 8),
) -> plt.Figure:
    """Create a plot showing movement of top token holders between two snapshots.

    Args:
        old_snapshot: Older snapshot data
        new_snapshot: Newer snapshot data
        top_n: Number of top holders to display
        figsize: Figure size

    Returns:
        Matplotlib Figure object

    Raises:
        DataFormatError: If input data is not in the expected format
        VisualizationError: If there's an issue creating the visualization

    """
    try:
        # Validate input data
        for name, snapshot in [
            ("old_snapshot", old_snapshot),
            ("new_snapshot", new_snapshot),
        ]:
            if not isinstance(snapshot, dict):
                logger.error(f"Invalid {name}: not a dictionary")
                raise DataFormatError(f"{name} must be a dictionary")

            if "data" not in snapshot or "token_holders" not in snapshot["data"]:
                logger.error(f"Invalid {name}: missing token_holders data")
                raise DataFormatError(f"{name} missing token_holders data")

            if not snapshot["data"]["token_holders"]:
                logger.warning(f"{name} contains no token holders")

        # Extract holder data
        try:
            old_holders = {
                h["address"]: h
                for h in old_snapshot["data"]["token_holders"]
                if "address" in h and "percentage" in h and "balance" in h
            }

            new_holders = {
                h["address"]: h
                for h in new_snapshot["data"]["token_holders"]
                if "address" in h and "percentage" in h and "balance" in h
            }
        except KeyError as e:
            logger.error(f"Error extracting holder data: {e}")
            raise DataFormatError(f"Error extracting holder data: {e}")

        # Get addresses present in both snapshots
        common_addresses = set(old_holders.keys()) & set(new_holders.keys())

        if not common_addresses:
            logger.warning("No common addresses found between snapshots")
            fig, ax = plt.subplots(figsize=figsize)
            ax.set_title("Token Holder Movement")
            ax.text(
                0.5,
                0.5,
                "No common addresses between snapshots",
                ha="center",
                va="center",
                transform=ax.transAxes,
            )
            return fig

        # Calculate changes for common addresses
        changes = []
        for addr in common_addresses:
            old_pct = old_holders[addr]["percentage"]
            new_pct = new_holders[addr]["percentage"]
            pct_change = new_pct - old_pct
            abs_change = new_holders[addr]["balance"] - old_holders[addr]["balance"]

            changes.append(
                {
                    "address": addr,
                    "old_percentage": old_pct,
                    "new_percentage": new_pct,
                    "percentage_change": pct_change,
                    "absolute_change": abs_change,
                }
            )

        # Sort by absolute change
        changes.sort(key=lambda x: abs(x["absolute_change"]), reverse=True)

        # Take top N changes
        top_changes = changes[: min(top_n, len(changes))]

        # Create plot
        fig, ax = plt.subplots(figsize=figsize)

        # Create bar positions
        y_pos = np.arange(len(top_changes))

        # Plot bars
        bars = ax.barh(
            y_pos,
            [c["percentage_change"] for c in top_changes],
            color=["green" if c["percentage_change"] >= 0 else "red" for c in top_changes],
        )

        # Add address labels
        addresses = [c["address"][:10] + "..." for c in top_changes]
        ax.set_yticks(y_pos)
        ax.set_yticklabels(addresses)

        # Add value labels
        for i, bar in enumerate(bars):
            width = bar.get_width()
            label_x_pos = width + 0.1 if width >= 0 else width - 0.1
            ha = "left" if width >= 0 else "right"
            ax.text(
                label_x_pos,
                bar.get_y() + bar.get_height() / 2,
                f"{top_changes[i]['percentage_change']:.2f}%",
                ha=ha,
                va="center",
            )

        # Set labels and title
        ax.set_xlabel("Percentage Change")
        ax.set_title("Top Token Holder Movement")
        ax.grid(True, alpha=0.3)

        # Add a vertical line at x=0
        ax.axvline(x=0, color="black", linestyle="-", alpha=0.3)

        logger.info(f"Created holder movement plot with {len(top_changes)} holders")
        return fig

    except Exception as e:
        if isinstance(e, DataFormatError):
            raise
        logger.error(f"Failed to create holder movement plot: {e}")
        raise VisualizationError(f"Failed to create holder movement plot: {e}") from e


def create_governance_participation_plot(
    snapshots: List[Dict[str, Any]], figsize: Tuple[int, int] = (12, 6)
) -> plt.Figure:
    """Create a plot showing governance participation rates over time.

    Args:
        snapshots: List of historical snapshots
        figsize: Figure size

    Returns:
        Matplotlib Figure object

    Raises:
        DataFormatError: If input data is not in the expected format
        VisualizationError: If there's an issue creating the visualization

    """
    try:
        if not snapshots:
            logger.warning("No snapshots provided for governance participation plot")
            fig, ax = plt.subplots(figsize=figsize)
            ax.set_title("Governance Participation Over Time")
            ax.text(
                0.5,
                0.5,
                "No snapshot data available",
                ha="center",
                va="center",
                transform=ax.transAxes,
            )
            return fig

        # Extract participation data
        data = []

        for i, snapshot in enumerate(snapshots):
            # Validate snapshot format
            if "timestamp" not in snapshot or "data" not in snapshot:
                logger.warning(f"Skipping snapshot {i}: Invalid format (missing required fields)")
                continue

            try:
                timestamp = datetime.fromisoformat(snapshot["timestamp"])
            except ValueError as e:
                logger.warning(f"Skipping snapshot {i}: Invalid timestamp format: {e}")
                continue

            # Check for metrics in different locations in the data structure
            participation_rate = None

            # Look in governance_data first
            governance_data = snapshot["data"].get("governance_data", {})
            if isinstance(governance_data, dict):
                participation_rate = governance_data.get("participation_rate")

            # If not found, look in metrics
            if participation_rate is None and "metrics" in snapshot["data"]:
                metrics = snapshot["data"].get("metrics", {})
                if isinstance(metrics, dict):
                    participation_rate = metrics.get("governance_participation_rate")

            # If still not found, skip this snapshot
            if participation_rate is None:
                logger.warning(f"Skipping snapshot {i}: No participation rate data found")
                continue

            data.append({"timestamp": timestamp, "participation_rate": participation_rate})

        if not data:
            logger.warning("No valid participation data found in snapshots")
            fig, ax = plt.subplots(figsize=figsize)
            ax.set_title("Governance Participation Over Time")
            ax.text(
                0.5,
                0.5,
                "No valid participation data in snapshots",
                ha="center",
                va="center",
                transform=ax.transAxes,
            )
            return fig

        # Convert to DataFrame
        df = pd.DataFrame(data)
        df.set_index("timestamp", inplace=True)

        # Create plot
        fig, ax = plt.subplots(figsize=figsize)

        # Plot participation rate
        ax.plot(df.index, df["participation_rate"], marker="o", linestyle="-", color="blue")

        # Add trend line if we have enough data points
        if len(df) > 1:
            try:
                z = np.polyfit(mdates.date2num(df.index), df["participation_rate"], 1)
                p = np.poly1d(z)
                ax.plot(df.index, p(mdates.date2num(df.index)), "r--", alpha=0.8)
            except (TypeError, ValueError) as e:
                logger.warning(f"Could not create trend line: {e}")

        # Set labels and title
        ax.set_xlabel("Date")
        ax.set_ylabel("Participation Rate (%)")
        ax.set_title("Governance Participation Rate Over Time")

        # Format x-axis dates
        plt.gcf().autofmt_xdate()
        ax.grid(True, alpha=0.3)

        logger.info(f"Created governance participation plot with {len(df)} time points")
        return fig

    except Exception as e:
        if isinstance(e, DataFormatError):
            raise
        logger.error(f"Failed to create governance participation plot: {e}")
        raise VisualizationError(f"Failed to create governance participation plot: {e}") from e


def create_multi_metric_dashboard(
    time_series_data: Dict[str, pd.DataFrame],
    metrics: List[str],
    title: str = "Governance Metrics Dashboard",
    figsize: Tuple[int, int] = (15, 10),
) -> plt.Figure:
    """Create a dashboard with multiple metrics plotted over time.

    Args:
        time_series_data: Dictionary mapping metric names to their time series DataFrames
        metrics: List of metrics to include in the dashboard
        title: Dashboard title
        figsize: Figure size

    Returns:
        Matplotlib Figure object

    Raises:
        DataFormatError: If input data is not in the expected format
        VisualizationError: If there's an issue creating the visualization

    """
    try:
        # Validate input data
        if not isinstance(time_series_data, dict):
            logger.error("Invalid input: time_series_data is not a dictionary")
            raise DataFormatError("time_series_data must be a dictionary mapping metric names to DataFrames")

        if not isinstance(metrics, list) or not metrics:
            logger.error("Invalid input: metrics must be a non-empty list")
            raise DataFormatError("metrics must be a non-empty list of metric names")

        # Validate that we have data for each metric
        valid_metrics = []
        for metric in metrics:
            if metric not in time_series_data:
                logger.warning(f"No data found for metric '{metric}', skipping")
                continue

            df = time_series_data[metric]
            if not isinstance(df, pd.DataFrame):
                logger.warning(f"Data for metric '{metric}' is not a DataFrame, skipping")
                continue

            if df.empty:
                logger.warning(f"Empty DataFrame for metric '{metric}', skipping")
                continue

            # Check if the metric column exists in the DataFrame
            if metric not in df.columns:
                logger.warning(f"Metric '{metric}' not found in its DataFrame, skipping")
                continue

            valid_metrics.append(metric)

        if not valid_metrics:
            logger.error("No valid metrics found for dashboard")
            fig, ax = plt.subplots(figsize=(10, 6))
            ax.text(0.5, 0.5, "No valid metric data available", ha="center", va="center", transform=ax.transAxes)
            ax.set_title(title)
            return fig

        # Use only valid metrics
        metrics = valid_metrics
        n_metrics = len(metrics)

        # Calculate grid dimensions
        n_cols = min(2, n_metrics)
        n_rows = (n_metrics + n_cols - 1) // n_cols  # Ceiling division

        # Create figure
        fig, axes = plt.subplots(n_rows, n_cols, figsize=figsize)

        # Convert to numpy array for consistent indexing
        if n_rows == 1 and n_cols == 1:
            # Special case: single plot
            axes = np.array([[axes]])
        elif n_rows == 1:
            # Single row
            axes = np.array([axes])
        elif n_cols == 1:
            # Single column
            axes = np.array([[ax] for ax in axes])

        # Plot each metric
        metrics_plotted = 0

        for i, metric in enumerate(metrics):
            row = i // n_cols
            col = i % n_cols

            # Get the current axis
            ax = axes[row, col]

            # Get data for this metric
            df = time_series_data[metric]

            # Ensure index is datetime
            if not isinstance(df.index, pd.DatetimeIndex):
                logger.debug(f"Converting timestamp index to datetime for metric '{metric}'")
                df = df.reset_index()
                if "timestamp" in df.columns:
                    df["timestamp"] = pd.to_datetime(df["timestamp"])
                    df.set_index("timestamp", inplace=True)
                else:
                    logger.warning(f"No timestamp column found for metric '{metric}'")
                    ax.text(
                        0.5,
                        0.5,
                        f"No timestamp data for '{metric}'",
                        ha="center",
                        va="center",
                        transform=ax.transAxes,
                    )
                    continue

            # Plot the metric
            try:
                ax.plot(df.index, df[metric], marker="o", linestyle="-")
                metrics_plotted += 1

                # Add a trend line if we have enough data points
                if len(df) > 1:
                    try:
                        z = np.polyfit(mdates.date2num(df.index), df[metric], 1)
                        p = np.poly1d(z)
                        ax.plot(df.index, p(mdates.date2num(df.index)), "r--", alpha=0.8)
                    except (TypeError, ValueError, np.linalg.LinAlgError) as e:
                        logger.warning(f"Could not create trend line for metric '{metric}': {e}")

                # Set labels and title
                ax.set_xlabel("Date")
                ax.set_ylabel(metric.replace("_", " ").title())
                ax.set_title(f"{metric.replace('_', ' ').title()}")

                # Format x-axis dates
                plt.setp(ax.xaxis.get_majorticklabels(), rotation=45)
                ax.grid(True, alpha=0.3)
            except Exception as e:
                logger.warning(f"Error plotting metric '{metric}': {e}")
                ax.text(
                    0.5,
                    0.5,
                    f"Error plotting '{metric}': {str(e)[:50]}...",
                    ha="center",
                    va="center",
                    transform=ax.transAxes,
                )

        # Hide any unused subplots
        for i in range(n_metrics, n_rows * n_cols):
            row = i // n_cols
            col = i % n_cols
            axes[row, col].axis("off")

        # Set overall title
        fig.suptitle(title, fontsize=16)

        # Adjust layout
        fig.tight_layout(rect=[0, 0, 1, 0.95])

        logger.info(f"Created multi-metric dashboard with {metrics_plotted} metrics plotted")
        return fig

    except Exception as e:
        if isinstance(e, DataFormatError):
            raise
        logger.error(f"Failed to create multi-metric dashboard: {e}")
        raise VisualizationError(f"Failed to create multi-metric dashboard: {e}") from e<|MERGE_RESOLUTION|>--- conflicted
+++ resolved
@@ -29,28 +29,17 @@
     figsize: Tuple[int, int] = (12, 6),
 ) -> str:
     """Create and save a time series chart for historical data.
-<<<<<<< HEAD
-    
-=======
-
->>>>>>> 7c4e12df
+
     Args:
         time_series: DataFrame with time series data
         output_path: Path to save the chart
         title: Chart title (optional)
         metric: Metric to plot (optional, will use first numeric column if not provided)
         figsize: Figure size
-<<<<<<< HEAD
-        
+
     Returns:
         Path to the saved chart
-        
-=======
-
-    Returns:
-        Path to the saved chart
-
->>>>>>> 7c4e12df
+
     Raises:
         DataFormatError: If input data is not in the expected format
         VisualizationError: If there's an issue creating the visualization
@@ -60,11 +49,7 @@
         if not isinstance(time_series, pd.DataFrame):
             logger.error("Invalid input: time_series is not a DataFrame")
             raise DataFormatError("Input data must be a pandas DataFrame")
-<<<<<<< HEAD
-        
-=======
-
->>>>>>> 7c4e12df
+
         if time_series.empty:
             logger.warning("Empty time series data provided")
             fig, ax = plt.subplots(figsize=figsize)
@@ -79,11 +64,7 @@
             )
             plt.savefig(output_path, dpi=300, bbox_inches="tight")
             return output_path
-<<<<<<< HEAD
-        
-=======
-
->>>>>>> 7c4e12df
+
         # Determine which metric to plot
         if metric is None:
             # Find first numeric column
@@ -92,27 +73,16 @@
                 logger.error("No numeric columns found in time series data")
                 raise DataFormatError("No numeric columns found in time series data")
             metric = numeric_cols[0]
-<<<<<<< HEAD
-        
-=======
-
->>>>>>> 7c4e12df
+
         if metric not in time_series.columns:
             logger.error(f"Metric '{metric}' not found in time series data")
             raise DataFormatError(
                 f"Metric '{metric}' not found in time series data. Available metrics: {list(time_series.columns)}"
             )
-<<<<<<< HEAD
-        
+
         # Create figure and axis
         fig, ax = plt.subplots(figsize=figsize)
-        
-=======
-
-        # Create figure and axis
-        fig, ax = plt.subplots(figsize=figsize)
-
->>>>>>> 7c4e12df
+
         # Check if the index is a datetime type
         if not isinstance(time_series.index, pd.DatetimeIndex):
             logger.debug("Converting timestamp index to datetime")
@@ -125,11 +95,7 @@
                 # If conversion fails, use numeric index
                 logger.warning("Could not convert index to datetime, using numeric index")
                 time_series.set_index("index", inplace=True)
-<<<<<<< HEAD
-        
-=======
-
->>>>>>> 7c4e12df
+
         # Plot the metric
         ax.plot(
             time_series.index,
@@ -138,11 +104,7 @@
             linestyle="-",
             linewidth=2,
         )
-<<<<<<< HEAD
-        
-=======
-
->>>>>>> 7c4e12df
+
         # Add a trend line (linear regression) if we have enough data points
         if len(time_series) > 1:
             try:
@@ -151,30 +113,13 @@
                     x = mdates.date2num(time_series.index)
                 else:
                     x = np.arange(len(time_series))
-<<<<<<< HEAD
-                
+
                 y = time_series[metric].values
                 z = np.polyfit(x, y, 1)
                 p = np.poly1d(z)
-                
-                if isinstance(time_series.index, pd.DatetimeIndex):
-                    ax.plot(
-                        time_series.index,
-                        p(x),
-                        "r--",
-                        alpha=0.7,
-                        linewidth=1.5,
-                        label="Trend"
-                    )
-=======
-
-                y = time_series[metric].values
-                z = np.polyfit(x, y, 1)
-                p = np.poly1d(z)
 
                 if isinstance(time_series.index, pd.DatetimeIndex):
                     ax.plot(time_series.index, p(x), "r--", alpha=0.7, linewidth=1.5, label="Trend")
->>>>>>> 7c4e12df
                 else:
                     ax.plot(
                         time_series.index,
@@ -182,40 +127,22 @@
                         "r--",
                         alpha=0.7,
                         linewidth=1.5,
-<<<<<<< HEAD
-                        label="Trend"
+                        label="Trend",
                     )
-                
+
                 ax.legend()
             except Exception as e:
                 logger.warning(f"Could not create trend line: {e}")
-        
+
         # Set labels and title
         ax.set_xlabel("Date")
         ax.set_ylabel(metric.replace("_", " ").title())
-        
-=======
-                        label="Trend",
-                    )
-
-                ax.legend()
-            except Exception as e:
-                logger.warning(f"Could not create trend line: {e}")
-
-        # Set labels and title
-        ax.set_xlabel("Date")
-        ax.set_ylabel(metric.replace("_", " ").title())
-
->>>>>>> 7c4e12df
+
         if title:
             ax.set_title(title)
         else:
             ax.set_title(f"{metric.replace('_', ' ').title()} Over Time")
-<<<<<<< HEAD
-        
-=======
-
->>>>>>> 7c4e12df
+
         # Format x-axis dates if applicable
         if isinstance(time_series.index, pd.DatetimeIndex):
             plt.gcf().autofmt_xdate()
@@ -224,31 +151,17 @@
                 ax.xaxis.set_major_locator(mdates.MonthLocator())
             else:
                 ax.xaxis.set_major_locator(mdates.DayLocator(interval=max(1, len(time_series) // 10)))
-<<<<<<< HEAD
-        
+
         ax.grid(True, alpha=0.3)
         plt.tight_layout()
-        
+
         # Save the figure
         plt.savefig(output_path, dpi=300, bbox_inches="tight")
         plt.close(fig)
-        
+
         logger.info(f"Created time series chart saved to {output_path}")
         return output_path
-    
-=======
-
-        ax.grid(True, alpha=0.3)
-        plt.tight_layout()
-
-        # Save the figure
-        plt.savefig(output_path, dpi=300, bbox_inches="tight")
-        plt.close(fig)
-
-        logger.info(f"Created time series chart saved to {output_path}")
-        return output_path
-
->>>>>>> 7c4e12df
+
     except Exception as e:
         if isinstance(e, (DataFormatError, VisualizationError)):
             raise
