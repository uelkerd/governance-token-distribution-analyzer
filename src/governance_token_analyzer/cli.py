--- conflicted
+++ resolved
@@ -70,13 +70,9 @@
 
     # Get token holders data with real API calls prioritized
     try:
-<<<<<<< HEAD
         holders_data = api_client.get_token_holders(
             token_name, limit=limit, use_real_data=True
         )
-=======
-        holders_data = api_client.get_token_holders(token_name, limit=limit, use_real_data=True)
->>>>>>> 8de7710f
 
         # Extract balances for analysis
         balances = []
@@ -103,15 +99,11 @@
         metrics = calculate_all_concentration_metrics(balances)
 
         # Add metadata
-<<<<<<< HEAD
         data_source = (
             holders_data[0].get("data_source", "simulation")
             if holders_data
             else "simulation"
         )
-=======
-        data_source = holders_data[0].get("data_source", "simulation") if holders_data else "simulation"
->>>>>>> 8de7710f
 
         results = {
             "protocol": token_name,
@@ -119,7 +111,6 @@
             "total_holders_analyzed": len(balances),
             "data_source": data_source,
             "concentration_metrics": metrics,
-<<<<<<< HEAD
             "top_10_concentration": sum(sorted(balances, reverse=True)[:10])
             / sum(balances)
             if balances
@@ -131,11 +122,6 @@
             "holders_data": holders_data[:10]
             if holders_data
             else [],  # Include top 10 for reference
-=======
-            "top_10_concentration": sum(sorted(balances, reverse=True)[:10]) / sum(balances) if balances else 0,
-            "top_50_concentration": sum(sorted(balances, reverse=True)[:50]) / sum(balances) if balances else 0,
-            "holders_data": holders_data[:10] if holders_data else [],  # Include top 10 for reference
->>>>>>> 8de7710f
         }
 
         # Save results to file
@@ -326,30 +312,21 @@
 
             if "metrics" in data:
                 metrics = data["metrics"]
-<<<<<<< HEAD
                 f.write(
                     f"Gini Coefficient: {metrics.get('gini_coefficient', 'N/A'):.4f}\n"
                 )
                 f.write(
                     f"Herfindahl Index: {metrics.get('herfindahl_index', 'N/A'):.4f}\n"
                 )
-=======
-                f.write(f"Gini Coefficient: {metrics.get('gini_coefficient', 'N/A'):.4f}\n")
-                f.write(f"Herfindahl Index: {metrics.get('herfindahl_index', 'N/A'):.4f}\n")
->>>>>>> 8de7710f
 
                 if "concentration" in metrics:
                     conc = metrics["concentration"]
                     f.write("Concentration Metrics:\n")
                     for key, value in conc.items():
                         if key.startswith("top_"):
-<<<<<<< HEAD
                             f.write(
                                 f"  {key.replace('_', ' ').title()}: {value:.2f}%\n"
                             )
-=======
-                            f.write(f"  {key.replace('_', ' ').title()}: {value:.2f}%\n")
->>>>>>> 8de7710f
 
             f.write(f"Number of holders analyzed: {data.get('num_holders', 'N/A')}\n")
             f.write("\n")
