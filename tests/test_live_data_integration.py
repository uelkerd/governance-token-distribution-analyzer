--- conflicted
+++ resolved
@@ -53,20 +53,6 @@
     def test_api_client_initialization(self, api_client):
         """Test that API client initializes correctly with environment variables."""
         assert api_client is not None
-<<<<<<< HEAD
-        assert hasattr(api_client, "etherscan_api_key")
-        assert hasattr(api_client, "graph_api_key")
-        assert hasattr(api_client, "alchemy_api_key")
-        assert hasattr(api_client, "graph_clients")
-
-    def test_graph_clients_initialization(self, api_client):
-        """Test that Graph API clients are initialized when API key is available."""
-        if api_client.graph_api_key:
-            assert len(api_client.graph_clients) > 0
-            assert "compound" in api_client.graph_clients
-            assert "uniswap" in api_client.graph_clients
-            assert "aave" in api_client.graph_clients
-=======
         # Check that the client has expected methods
         assert hasattr(api_client, "get_token_holders")
         assert hasattr(api_client, "get_governance_proposals")
@@ -82,9 +68,8 @@
             try:
                 proposals = api_client.get_governance_proposals("compound", limit=1, use_real_data=False)
                 assert isinstance(proposals, list)
-            except Exception as e:
-                logger.warning(f"Graph API test failed: {e}")
->>>>>>> 8de7710f
+            except Exception as exception:
+                logger.warning(f"Graph API test failed: {exception}")
         else:
             logger.warning("No Graph API key found, skipping Graph client tests")
 
@@ -355,13 +340,7 @@
         if not api_client.graph_api_key:
             pytest.skip("No Graph API key available for live data testing")
 
-<<<<<<< HEAD
-        proposals = api_client.get_governance_proposals(
-            "compound", limit=5, use_real_data=True
-        )
-=======
         proposals = api_client.get_governance_proposals("compound", limit=5, use_real_data=True)
->>>>>>> 8de7710f
 
         assert isinstance(proposals, list)
 
@@ -379,13 +358,7 @@
         if not api_client.graph_api_key:
             pytest.skip("No Graph API key available for live data testing")
 
-<<<<<<< HEAD
-        proposals = api_client.get_governance_proposals(
-            "uniswap", limit=5, use_real_data=True
-        )
-=======
         proposals = api_client.get_governance_proposals("uniswap", limit=5, use_real_data=True)
->>>>>>> 8de7710f
 
         assert isinstance(proposals, list)
 
@@ -402,13 +375,7 @@
         if not api_client.graph_api_key:
             pytest.skip("No Graph API key available for live data testing")
 
-<<<<<<< HEAD
-        proposals = api_client.get_governance_proposals(
-            "aave", limit=5, use_real_data=True
-        )
-=======
         proposals = api_client.get_governance_proposals("aave", limit=5, use_real_data=True)
->>>>>>> 8de7710f
 
         assert isinstance(proposals, list)
 
@@ -426,23 +393,11 @@
             pytest.skip("No Graph API key available for live data testing")
 
         # First, get a proposal to test votes for
-<<<<<<< HEAD
-        proposals = api_client.get_governance_proposals(
-            "compound", limit=1, use_real_data=True
-        )
-
-        if len(proposals) > 0:
-            proposal_id = proposals[0]["id"]
-            votes = api_client.get_governance_votes(
-                "compound", proposal_id, use_real_data=True
-            )
-=======
         proposals = api_client.get_governance_proposals("compound", limit=1, use_real_data=True)
 
         if len(proposals) > 0:
             proposal_id = proposals[0]["id"]
             votes = api_client.get_governance_votes("compound", proposal_id, use_real_data=True)
->>>>>>> 8de7710f
 
             assert isinstance(votes, list)
 
